[project]
name = "compute-horde"
dynamic = ["version"]
authors = [{name = "Backend Developers LTD"}]
license = {text = "MIT License"}
readme = "README.md"
requires-python = "==3.11.*"
dependencies = [
    'pydantic < 2.0.0,>=1.7.4',
<<<<<<< HEAD
    'bittensor >= 6.5.0,<7.0.0',
    'websockets>=12.0,<13.0'
=======
    'bittensor == 6.8.2'
>>>>>>> efaa3ed2
]

[build-system]
requires = ["pdm-backend"]
build-backend = "pdm.backend"

[tool.pdm]
distribution = true

[tool.pdm.build]
includes = ["compute_horde"]

[tool.pdm.version]
source = "scm"
tag_regex = '^library-v(?P<version>\d+\.\d+\.\d+(a\d+)?)$'

[tool.pdm.dev-dependencies]
format = ["ruff"]
lint = [
    "ruff",
    "codespell[toml]",
]
release = [
    "towncrier>=23.11.0,<24",
]
type_check = [
    "django-stubs[compatible-mypy]",
    "djangorestframework-stubs[compatible-mypy]",
    "mypy",
    "types-freezegun",
    "types-python-dateutil",
    "types-requests",
]

[tool.ruff]
line-length = 100

[tool.ruff.lint]
# TODO add D
select = ["E", "F", "I", "UP"]
# TODO: remove E501 once docstrings are formatted
ignore = [
    "D100", "D105", "D107", "D200", "D202", "D203", "D205", "D212", "D400", "D401", "D415",
    "D101", "D102","D103", "D104", # TODO remove once we have docstring for all public methods
    "E501", # TODO: remove E501 once docstrings are formatted
]

[tool.ruff.lint.per-file-ignores]
"__init__.py" = ["F401"]
"test/**" = ["D", "F403", "F405"]

[tool.codespell]
skip = 'pdm.lock'

[tool.towncrier]
directory = "changelog.d"
filename = "CHANGELOG.md"
underlines = ["", "", ""]
start_string = "<!-- towncrier release notes start -->\n"
title_format = "## [{version}](https://github.com/backend-developers-ltd/ComputeHorde/releases/tag/library-v{version}) - {project_date}"
issue_format = "[#{issue}](https://github.com/backend-developers-ltd/ComputeHorde/issues/{issue})"

[[tool.towncrier.type]]
directory = "removed"
name = "Removed"
showcontent = true

[[tool.towncrier.type]]
directory = "changed"
name = "Changed"
showcontent = true

[[tool.towncrier.type]]
directory = "fixed"
name = "Fixed"
showcontent = true

[[tool.towncrier.type]]
directory = "deprecated"
name = "Deprecated"
showcontent = true

[[tool.towncrier.type]]
directory = "added"
name = "Added"
showcontent = true

[[tool.towncrier.type]]
directory = "doc"
name = "Doc"
showcontent = true

[[tool.towncrier.type]]
directory = "infrastructure"
name = "Infrastructure"
showcontent = true<|MERGE_RESOLUTION|>--- conflicted
+++ resolved
@@ -7,12 +7,8 @@
 requires-python = "==3.11.*"
 dependencies = [
     'pydantic < 2.0.0,>=1.7.4',
-<<<<<<< HEAD
-    'bittensor >= 6.5.0,<7.0.0',
-    'websockets>=12.0,<13.0'
-=======
-    'bittensor == 6.8.2'
->>>>>>> efaa3ed2
+    'bittensor == 6.8.2',
+    'websockets>=12.0,<13.0',
 ]
 
 [build-system]
